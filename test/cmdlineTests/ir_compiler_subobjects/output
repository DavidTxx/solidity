--- conflicted
+++ resolved
@@ -34,30 +34,17 @@
  *                !USE AT YOUR OWN RISK!               *
  *******************************************************/
 
-<<<<<<< HEAD
-object "D_15" {
-=======
-object "D_14" {
->>>>>>> e23cf26d
+object "D_16" {
     code {
         {
             mstore(64, 128)
             if callvalue() { revert(0, 0) }
-<<<<<<< HEAD
-            let _1 := datasize("D_15_deployed")
-            codecopy(0, dataoffset("D_15_deployed"), _1)
+            let _1 := datasize("D_16_deployed")
+            codecopy(0, dataoffset("D_16_deployed"), _1)
             return(0, _1)
         }
     }
-    object "D_15_deployed" {
-=======
-            let _1 := datasize("D_14_deployed")
-            codecopy(0, dataoffset("D_14_deployed"), _1)
-            return(0, _1)
-        }
-    }
-    object "D_14_deployed" {
->>>>>>> e23cf26d
+    object "D_16_deployed" {
         code {
             {
                 mstore(64, 128)
@@ -70,13 +57,8 @@
                         if slt(add(calldatasize(), not(3)), _1) { revert(_1, _1) }
                         let _2 := datasize("C_3")
                         let _3 := add(128, _2)
-<<<<<<< HEAD
                         if or(gt(_3, 0xffffffffffffffff), lt(_3, 128)) { panic_error_0x41() }
-                        datacopy(128, dataoffset("C_2"), _2)
-=======
-                        if or(gt(_3, 0xffffffffffffffff), lt(_3, 128)) { invalid() }
                         datacopy(128, dataoffset("C_3"), _2)
->>>>>>> e23cf26d
                         if iszero(create(_1, 128, _2))
                         {
                             returndatacopy(_1, _1, returndatasize())
